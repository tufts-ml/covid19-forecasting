import argparse
import numpy as np
import tensorflow as tf

import os
import sys

import tensorflow as tf
from tensorflow import keras
from tensorflow.keras.layers import Dense

import tensorflow_probability as tfp
from scipy.stats import beta, truncnorm


# Local imports from model.py, data.py
from model import CovidModel, LogPoissonProb, get_logging_callbacks, Comp, Vax
from model_config import ModelConfig
from data import read_data, create_warmup

import scipy

import matplotlib
import matplotlib.pyplot as plt
us_state_to_abbrev = {
    "Alabama": "AL",
    "Alaska": "AK",
    "Arizona": "AZ",
    "Arkansas": "AR",
    "California": "CA",
    "Colorado": "CO",
    "Connecticut": "CT",
    "Delaware": "DE",
    "Florida": "FL",
    "Georgia": "GA",
    "Hawaii": "HI",
    "Idaho": "ID",
    "Illinois": "IL",
    "Indiana": "IN",
    "Iowa": "IA",
    "Kansas": "KS",
    "Kentucky": "KY",
    "Louisiana": "LA",
    "Maine": "ME",
    "Maryland": "MD",
    "Massachusetts": "MA",
    "Michigan": "MI",
    "Minnesota": "MN",
    "Mississippi": "MS",
    "Missouri": "MO",
    "Montana": "MT",
    "Nebraska": "NE",
    "Nevada": "NV",
    "New Hampshire": "NH",
    "New Jersey": "NJ",
    "New Mexico": "NM",
    "New York": "NY",
    "North Carolina": "NC",
    "North Dakota": "ND",
    "Ohio": "OH",
    "Oklahoma": "OK",
    "Oregon": "OR",
    "Pennsylvania": "PA",
    "Rhode Island": "RI",
    "South Carolina": "SC",
    "South Dakota": "SD",
    "Tennessee": "TN",
    "Texas": "TX",
    "Utah": "UT",
    "Vermont": "VT",
    "Virginia": "VA",
    "Washington": "WA",
    "West Virginia": "WV",
    "Wisconsin": "WI",
    "Wyoming": "WY"}
us_abbrev_to_state = {v:k for k, v in us_state_to_abbrev.items()}


def run_model(model_config_path=None, learning_rate=None, fix_variance=None, data_dir=None, log_dir=None,
              state_abbrev=None, rescale_state=None, rescale_state_abbrev=None):

    state = us_abbrev_to_state[state_abbrev]

    transition_window = 10

    warmup_start = '20211021'
    warmup_end = '20210901'
    train_start = '20210902'
    train_end = '20211203'
    test_start = '20211204'
    test_end = '20220103'


    covid_estim_date = '20220227'
    hhs_date = '20220731'
    owid_date = '20220731'

    df = read_data(data_dir=data_dir,
                   covid_estim_date=covid_estim_date,
                   hhs_date=hhs_date,
                   owid_date=owid_date,
                   state=state, state_abbrev=state_abbrev)

    warmup_asymp, warmup_mild, count_gen, count_icu = create_warmup(df,
                                                                    warmup_start,
                                                                    warmup_end,
                                                                    0, 0, 0, 0)

    config = ModelConfig.from_json(model_config_path)

    if rescale_state is not None and rescale_state_abbrev is not None:
        df_rescale = read_data(data_dir=data_dir,
                          covid_estim_date=covid_estim_date,
                          hhs_date=hhs_date,
                          owid_date=owid_date,
                          state=rescale_state, state_abbrev=rescale_state_abbrev)

        rescale_I_count_before = df_rescale.loc[train_start, 'icu_count']
        rescale_G_count_before = df_rescale.loc[train_start, 'general_ward_count']
        rescale_G_in_before = df_rescale.loc[train_start, 'general_ward_in']

        I_count_before = df.loc[train_start, 'icu_count']
        G_count_before = df.loc[train_start, 'general_ward_count']
        G_in_before = df.loc[train_start, 'general_ward_in']
        D_in_before = df.loc[train_start, 'deaths_covid']

        rho_M_no_vax = config.rho_M.mean_transform.forward(config.rho_M.value[0]['loc'])
        rho_G_no_vax = config.rho_G.mean_transform.forward(config.rho_G.value[0]['loc'])
        rho_D_no_vax = config.rho_D.mean_transform.forward(config.rho_D.value[0]['loc'])
        eff_M = config.rho_M.mean_transform.forward(config.eff_M.value[1]['loc'])
        eff_G = config.rho_G.mean_transform.forward(config.eff_G.value[1]['loc'])
        eff_D = config.rho_D.mean_transform.forward(config.eff_D.value[1]['loc'])
        rho_M_vax = rho_M_no_vax * eff_M
        rho_G_vax = rho_G_no_vax * eff_G
        rho_D_vax = rho_D_no_vax * eff_D

        rescale_config_transform = tfp.bijectors.Chain([tfp.bijectors.Scale(100), tfp.bijectors.Softplus()])

        I_count_vax_scale = rescale_config_transform.forward(config.init_count_I.value[0]['loc']) / (rescale_config_transform.forward(config.init_count_I.value[0]['loc'])+rescale_config_transform.forward(config.init_count_I.value[1]['loc']))
        G_count_vax_scale = rescale_config_transform.forward(config.init_count_G.value[0]['loc']) / (rescale_config_transform.forward(config.init_count_G.value[0]['loc'])+rescale_config_transform.forward(config.init_count_G.value[1]['loc']))
        G_in_vax_scale = rescale_config_transform.forward(config.warmup_G.value[0]['intercept']) / (rescale_config_transform.forward(config.warmup_G.value[0]['intercept'])+rescale_config_transform.forward(config.warmup_G.value[1]['intercept']))

        config.init_count_G.value[0]['loc'] = rescale_config_transform.inverse(G_count_before * G_count_vax_scale)
        config.init_count_G.value[1]['loc'] = rescale_config_transform.inverse(G_count_before * (1-G_count_vax_scale))
        config.init_count_I.value[0]['loc'] = rescale_config_transform.inverse(I_count_before * I_count_vax_scale)
        config.init_count_I.value[1]['loc'] = rescale_config_transform.inverse(I_count_before * (1-I_count_vax_scale))

        config.warmup_A.value[0]['intercept'] = rescale_config_transform.inverse(G_in_before * G_in_vax_scale  * 1/rho_G_no_vax * 1/rho_M_no_vax)
        config.warmup_A.value[1]['intercept'] = rescale_config_transform.inverse(G_in_before * (1-G_in_vax_scale) * 1/rho_G_vax * 1/rho_M_vax)
<<<<<<< HEAD
        config.warmup_A.value[0]['slope'] = 0.0
        config.warmup_A.value[1]['slope'] = 0.0

        config.warmup_M.value[0]['intercept'] = rescale_config_transform.inverse(G_in_before * G_in_vax_scale * 1/rho_G_no_vax)
        config.warmup_M.value[1]['intercept'] = rescale_config_transform.inverse(G_in_before * (1-G_in_vax_scale) * 1/rho_G_vax)
        config.warmup_M.value[0]['slope'] = 0.0
        config.warmup_M.value[1]['slope'] = 0.0

        config.warmup_G.value[0]['intercept'] = rescale_config_transform.inverse(G_in_before * G_in_vax_scale)
        config.warmup_G.value[1]['intercept'] = rescale_config_transform.inverse(G_in_before * (1-G_in_vax_scale))
        config.warmup_G.value[0]['slope'] = 0.0
        config.warmup_G.value[1]['slope'] = 0.0
=======
        config.warmup_A.value[0]['slope'] = rescale_config_transform.inverse(69.31)
        config.warmup_A.value[1]['slope'] = rescale_config_transform.inverse(69.31)

        config.warmup_M.value[0]['intercept'] = rescale_config_transform.inverse(G_in_before * G_in_vax_scale * 1/rho_G_no_vax)
        config.warmup_M.value[1]['intercept'] = rescale_config_transform.inverse(G_in_before * (1-G_in_vax_scale) * 1/rho_G_vax)
        config.warmup_M.value[0]['slope'] = rescale_config_transform.inverse(69.31)
        config.warmup_M.value[1]['slope'] = rescale_config_transform.inverse(69.31)

        config.warmup_G.value[0]['intercept'] = rescale_config_transform.inverse(G_in_before * G_in_vax_scale)
        config.warmup_G.value[1]['intercept'] = rescale_config_transform.inverse(G_in_before * (1-G_in_vax_scale))
        config.warmup_G.value[0]['slope'] = rescale_config_transform.inverse(69.31)
        config.warmup_G.value[1]['slope'] = rescale_config_transform.inverse(69.31)
>>>>>>> a5c106cd

        config.warmup_GR.value[0]['intercept'] = rescale_config_transform.inverse(
            rescale_config_transform.forward(config.warmup_G.value[0]['intercept']) * 0.9)
        config.warmup_GR.value[1]['intercept'] = rescale_config_transform.inverse(
            rescale_config_transform.forward(config.warmup_G.value[1]['intercept']) * 0.9)
<<<<<<< HEAD
        config.warmup_GR.value[0]['slope'] = 0.0
        config.warmup_GR.value[1]['slope'] = 0.0
=======
        config.warmup_GR.value[0]['slope'] = rescale_config_transform.inverse(69.31)
        config.warmup_GR.value[1]['slope'] = rescale_config_transform.inverse(69.31)
>>>>>>> a5c106cd

        config.warmup_I.value[0]['intercept'] = rescale_config_transform.inverse(
            D_in_before * I_count_vax_scale*1/rho_D_no_vax)
        config.warmup_I.value[1]['intercept'] = rescale_config_transform.inverse(
            D_in_before * (1-I_count_vax_scale)*1/rho_D_vax)
<<<<<<< HEAD
        config.warmup_I.value[0]['slope'] = 0.0
        config.warmup_I.value[1]['slope'] = 0.0
=======
        config.warmup_I.value[0]['slope'] = rescale_config_transform.inverse(69.31)
        config.warmup_I.value[1]['slope'] = rescale_config_transform.inverse(69.31)
>>>>>>> a5c106cd

        config.warmup_IR.value[0]['intercept'] = rescale_config_transform.inverse(
            rescale_config_transform.forward(config.warmup_I.value[0]['intercept']) * 0.8)
        config.warmup_IR.value[1]['intercept'] = rescale_config_transform.inverse(
            rescale_config_transform.forward(config.warmup_I.value[1]['intercept']) * 0.8)
<<<<<<< HEAD
        config.warmup_IR.value[0]['slope'] = 0.0
        config.warmup_IR.value[1]['slope'] = 0.0
=======
        config.warmup_IR.value[0]['slope'] = rescale_config_transform.inverse(69.31)
        config.warmup_IR.value[1]['slope'] = rescale_config_transform.inverse(69.31)
>>>>>>> a5c106cd


    elif rescale_state is not None or rescale_state_abbrev is not None:
        raise ValueError("Only provided one of rescale state and rescale state abbrev")

    vax_statuses = [Vax.yes, Vax.no]

    x_train = tf.cast(df.loc[train_start:train_end, 'Rt'].values, dtype=tf.float32)
    x_test = tf.cast(df.loc[train_start:test_end, 'Rt'].values, dtype=tf.float32)

    y_train = {}
    y_train['G_in'] = tf.cast(df.loc[train_start:train_end, 'general_ward_in'], dtype=tf.float32)
    y_train['G_count'] = tf.cast(df.loc[train_start:train_end, 'general_ward_count'], dtype=tf.float32)
    y_train['I_count'] = tf.cast(df.loc[train_start:train_end, 'icu_count'], dtype=tf.float32)
    y_train['D_in'] = tf.cast(df.loc[train_start:train_end, 'deaths_covid'], dtype=tf.float32)

    y_test = {}
    y_test['G_in'] = tf.cast(df.loc[train_start:test_end, 'general_ward_in'], dtype=tf.float32)
    y_test['G_count'] = tf.cast(df.loc[train_start:test_end, 'general_ward_count'], dtype=tf.float32)
    y_test['I_count'] = tf.cast(df.loc[train_start:test_end, 'icu_count'], dtype=tf.float32)
    y_test['D_in'] = tf.cast(df.loc[train_start:test_end, 'deaths_covid'], dtype=tf.float32)



    model = CovidModel([Vax.no, Vax.yes], [Comp.A, Comp.M, Comp.G, Comp.GR, Comp.I, Comp.IR, Comp.D],
                       transition_window,
                       config, posterior_samples=100,
                       debug_disable_theta=False, fix_variance=fix_variance)

    pre_training_preds = model.call(x_train)

    logging_callbacks = get_logging_callbacks(log_dir, df, x_test, y_test, state_abbrev, train_start, train_end, test_start, test_end)
    loss = LogPoissonProb()
    optimizer = tf.keras.optimizers.Adam(
        learning_rate=learning_rate,  # beta_1=0.1, beta_2=0.1
    )

    model.compile(loss=loss, optimizer=optimizer, run_eagerly=True)
    model.fit(x=np.asarray([x_train]),
              y=np.asarray([(y_train['G_count'], y_train['G_in'], y_train['I_count'], y_train['D_in'])]),
<<<<<<< HEAD
              epochs=6000, batch_size=0,
=======
              epochs=1000, batch_size=0,
>>>>>>> a5c106cd
              callbacks=logging_callbacks)



    preds=tf.reduce_mean(model.call(x_test), axis=-1)

    icu_plot_loc = os.path.join(log_dir, 'icu.png')
    plt.figure(figsize=(8, 6))
    preds = tf.reduce_mean(model.call(x_test), axis=-1)
    plt.plot(df.loc[train_start:test_end].index.values, y_test['I_count'], label='ICU')
    plt.plot(df.loc[train_start:test_end].index.values, preds[0][2], label='ICU')
    month_ticks = matplotlib.dates.MonthLocator(interval=1)
    ax = plt.gca()
    ax.xaxis.set_major_locator(month_ticks)
    plt.title('ICU Count')
    plt.savefig(icu_plot_loc)


    gen_plot_loc = os.path.join(log_dir, 'gen_c.png')
    plt.figure(figsize=(8, 6))
    plt.plot(df.loc[train_start:test_end].index.values, y_test['G_count'], )
    plt.plot(df.loc[train_start:test_end].index.values, preds[0][0])
    month_ticks = matplotlib.dates.MonthLocator(interval=1)
    ax = plt.gca()
    ax.xaxis.set_major_locator(month_ticks)
    plt.legend()
    plt.title('Gen Count')
    plt.savefig(gen_plot_loc)

    death_plot_loc = os.path.join(log_dir, 'death.png')
    plt.figure(figsize=(8, 6))
    plt.plot(df.loc[train_start:test_end].index.values, y_test['D_in'], )
    plt.plot(df.loc[train_start:test_end].index.values, preds[0][3])
    month_ticks = matplotlib.dates.MonthLocator(interval=1)
    ax = plt.gca()
    ax.xaxis.set_major_locator(month_ticks)
    plt.legend()
    plt.title('Death Influx')
    plt.savefig(death_plot_loc)

    model.config.to_json(os.path.join(log_dir,'final_config.json'))

    return



if __name__ == '__main__':

    parser = argparse.ArgumentParser(description='Run a covid model')

    parser.add_argument('--fix_variance', help='fix variance if present', action='store_true')
    parser.add_argument('--log_dir', help='Path to directory to write logs into', type=str)
    parser.add_argument('--data_dir', help='Wheres the data at', type=str)
    parser.add_argument('--state_abbrev', help='2 letter state abbreviation to model', type=str)
    parser.add_argument('--rescale_state', help='Optional, state the config was trained on',
                        type=str, required=False)
    parser.add_argument('--rescale_state_abbrev', help='Optional, 2 letter abbrev of state the config was trained on',
                        type=str, required=False)
    parser.add_argument('--model_config_path', help='Path to model config json', type=str)
    parser.add_argument('--learning_rate', help='Learning rate', type=float,
                        default=1e-1)

    args = parser.parse_args()
    run_model(**vars(args))<|MERGE_RESOLUTION|>--- conflicted
+++ resolved
@@ -147,20 +147,6 @@
 
         config.warmup_A.value[0]['intercept'] = rescale_config_transform.inverse(G_in_before * G_in_vax_scale  * 1/rho_G_no_vax * 1/rho_M_no_vax)
         config.warmup_A.value[1]['intercept'] = rescale_config_transform.inverse(G_in_before * (1-G_in_vax_scale) * 1/rho_G_vax * 1/rho_M_vax)
-<<<<<<< HEAD
-        config.warmup_A.value[0]['slope'] = 0.0
-        config.warmup_A.value[1]['slope'] = 0.0
-
-        config.warmup_M.value[0]['intercept'] = rescale_config_transform.inverse(G_in_before * G_in_vax_scale * 1/rho_G_no_vax)
-        config.warmup_M.value[1]['intercept'] = rescale_config_transform.inverse(G_in_before * (1-G_in_vax_scale) * 1/rho_G_vax)
-        config.warmup_M.value[0]['slope'] = 0.0
-        config.warmup_M.value[1]['slope'] = 0.0
-
-        config.warmup_G.value[0]['intercept'] = rescale_config_transform.inverse(G_in_before * G_in_vax_scale)
-        config.warmup_G.value[1]['intercept'] = rescale_config_transform.inverse(G_in_before * (1-G_in_vax_scale))
-        config.warmup_G.value[0]['slope'] = 0.0
-        config.warmup_G.value[1]['slope'] = 0.0
-=======
         config.warmup_A.value[0]['slope'] = rescale_config_transform.inverse(69.31)
         config.warmup_A.value[1]['slope'] = rescale_config_transform.inverse(69.31)
 
@@ -173,43 +159,30 @@
         config.warmup_G.value[1]['intercept'] = rescale_config_transform.inverse(G_in_before * (1-G_in_vax_scale))
         config.warmup_G.value[0]['slope'] = rescale_config_transform.inverse(69.31)
         config.warmup_G.value[1]['slope'] = rescale_config_transform.inverse(69.31)
->>>>>>> a5c106cd
 
         config.warmup_GR.value[0]['intercept'] = rescale_config_transform.inverse(
             rescale_config_transform.forward(config.warmup_G.value[0]['intercept']) * 0.9)
         config.warmup_GR.value[1]['intercept'] = rescale_config_transform.inverse(
             rescale_config_transform.forward(config.warmup_G.value[1]['intercept']) * 0.9)
-<<<<<<< HEAD
-        config.warmup_GR.value[0]['slope'] = 0.0
-        config.warmup_GR.value[1]['slope'] = 0.0
-=======
+        
         config.warmup_GR.value[0]['slope'] = rescale_config_transform.inverse(69.31)
         config.warmup_GR.value[1]['slope'] = rescale_config_transform.inverse(69.31)
->>>>>>> a5c106cd
 
         config.warmup_I.value[0]['intercept'] = rescale_config_transform.inverse(
             D_in_before * I_count_vax_scale*1/rho_D_no_vax)
         config.warmup_I.value[1]['intercept'] = rescale_config_transform.inverse(
             D_in_before * (1-I_count_vax_scale)*1/rho_D_vax)
-<<<<<<< HEAD
-        config.warmup_I.value[0]['slope'] = 0.0
-        config.warmup_I.value[1]['slope'] = 0.0
-=======
+        
         config.warmup_I.value[0]['slope'] = rescale_config_transform.inverse(69.31)
         config.warmup_I.value[1]['slope'] = rescale_config_transform.inverse(69.31)
->>>>>>> a5c106cd
 
         config.warmup_IR.value[0]['intercept'] = rescale_config_transform.inverse(
             rescale_config_transform.forward(config.warmup_I.value[0]['intercept']) * 0.8)
         config.warmup_IR.value[1]['intercept'] = rescale_config_transform.inverse(
             rescale_config_transform.forward(config.warmup_I.value[1]['intercept']) * 0.8)
-<<<<<<< HEAD
-        config.warmup_IR.value[0]['slope'] = 0.0
-        config.warmup_IR.value[1]['slope'] = 0.0
-=======
+        
         config.warmup_IR.value[0]['slope'] = rescale_config_transform.inverse(69.31)
         config.warmup_IR.value[1]['slope'] = rescale_config_transform.inverse(69.31)
->>>>>>> a5c106cd
 
 
     elif rescale_state is not None or rescale_state_abbrev is not None:
@@ -250,11 +223,7 @@
     model.compile(loss=loss, optimizer=optimizer, run_eagerly=True)
     model.fit(x=np.asarray([x_train]),
               y=np.asarray([(y_train['G_count'], y_train['G_in'], y_train['I_count'], y_train['D_in'])]),
-<<<<<<< HEAD
-              epochs=6000, batch_size=0,
-=======
               epochs=1000, batch_size=0,
->>>>>>> a5c106cd
               callbacks=logging_callbacks)
 
 
